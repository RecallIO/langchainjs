import { getEnvironmentVariable } from "@langchain/core/utils/env";
import { UsageMetadata, type BaseMessage } from "@langchain/core/messages";
import { CallbackManagerForLLMRun } from "@langchain/core/callbacks/manager";

import {
  BaseChatModel,
  LangSmithParams,
  type BaseChatModelParams,
} from "@langchain/core/language_models/chat_models";
import { ChatGenerationChunk, ChatResult } from "@langchain/core/outputs";
import { AIMessageChunk } from "@langchain/core/messages";
import {
  BaseLanguageModelInput,
  StructuredOutputMethodOptions,
} from "@langchain/core/language_models/base";
import {
  Runnable,
  RunnablePassthrough,
  RunnableSequence,
} from "@langchain/core/runnables";
import { JsonOutputKeyToolsParser } from "@langchain/core/output_parsers/openai_tools";
import { BaseLLMOutputParser } from "@langchain/core/output_parsers";
import { AsyncCaller } from "@langchain/core/utils/async_caller";
import { concat } from "@langchain/core/utils/stream";
import {
  InteropZodType,
  isInteropZodSchema,
} from "@langchain/core/utils/types";
import {
  GoogleAIBaseLLMInput,
  GoogleAIModelParams,
  GoogleAISafetySetting,
  GoogleConnectionParams,
  GooglePlatformType,
  GeminiTool,
  GoogleAIBaseLanguageModelCallOptions,
  GoogleAIAPI,
  GoogleAIAPIParams,
  GoogleSearchToolSetting,
<<<<<<< HEAD
  GoogleSpeechConfig,
=======
  GeminiJsonSchema,
>>>>>>> 394bdb28
} from "./types.js";
import {
  convertToGeminiTools,
  copyAIModelParams,
  copyAndValidateModelParamsInto,
} from "./utils/common.js";
import { AbstractGoogleLLMConnection } from "./connection.js";
import { DefaultGeminiSafetyHandler, getGeminiAPI } from "./utils/gemini.js";
import { ApiKeyGoogleAuth, GoogleAbstractedClient } from "./auth.js";
import { JsonStream } from "./utils/stream.js";
import { ensureParams } from "./utils/failed_handler.js";
import type {
  GoogleBaseLLMInput,
  GoogleAISafetyHandler,
  GoogleAISafetyParams,
  GeminiFunctionDeclaration,
  GeminiFunctionSchema,
  GoogleAIToolType,
  GeminiAPIConfig,
  GoogleAIModelModality,
} from "./types.js";
import {
  removeAdditionalProperties,
  schemaToGeminiParameters,
} from "./utils/zod_to_gemini_parameters.js";

export class ChatConnection<AuthOptions> extends AbstractGoogleLLMConnection<
  BaseMessage[],
  AuthOptions
> {
  convertSystemMessageToHumanContent: boolean | undefined;

  constructor(
    fields: GoogleAIBaseLLMInput<AuthOptions> | undefined,
    caller: AsyncCaller,
    client: GoogleAbstractedClient,
    streaming: boolean
  ) {
    super(fields, caller, client, streaming);
    this.convertSystemMessageToHumanContent =
      fields?.convertSystemMessageToHumanContent;
  }

  get useSystemInstruction(): boolean {
    return typeof this.convertSystemMessageToHumanContent === "boolean"
      ? !this.convertSystemMessageToHumanContent
      : this.computeUseSystemInstruction;
  }

  get computeUseSystemInstruction(): boolean {
    // This works on models from April 2024 and later
    //   Vertex AI: gemini-1.5-pro and gemini-1.0-002 and later
    //   AI Studio: gemini-1.5-pro-latest
    if (this.modelFamily === "palm") {
      return false;
    } else if (this.modelName === "gemini-1.0-pro-001") {
      return false;
    } else if (this.modelName.startsWith("gemini-pro-vision")) {
      return false;
    } else if (this.modelName.startsWith("gemini-1.0-pro-vision")) {
      return false;
    } else if (this.modelName === "gemini-pro" && this.platform === "gai") {
      // on AI Studio gemini-pro is still pointing at gemini-1.0-pro-001
      return false;
    } else if (this.modelFamily === "gemma") {
      // At least as of 12 Mar 2025 gemma 3 on AIS, trying to use system instructions yields an error:
      // "Developer instruction is not enabled for models/gemma-3-27b-it"
      return false;
    }
    return true;
  }

  computeGoogleSearchToolAdjustmentFromModel(): Exclude<
    GoogleSearchToolSetting,
    boolean
  > {
    if (this.modelName.startsWith("gemini-1.0")) {
      return "googleSearchRetrieval";
    } else if (this.modelName.startsWith("gemini-1.5")) {
      return "googleSearchRetrieval";
    } else {
      return "googleSearch";
    }
  }

  computeGoogleSearchToolAdjustment(
    apiConfig: GeminiAPIConfig
  ): Exclude<GoogleSearchToolSetting, true> {
    const adj = apiConfig.googleSearchToolAdjustment;
    if (adj === undefined || adj === true) {
      return this.computeGoogleSearchToolAdjustmentFromModel();
    } else {
      return adj;
    }
  }

  buildGeminiAPI(): GoogleAIAPI {
    const apiConfig: GeminiAPIConfig =
      (this.apiConfig as GeminiAPIConfig) ?? {};
    const googleSearchToolAdjustment =
      this.computeGoogleSearchToolAdjustment(apiConfig);
    const geminiConfig: GeminiAPIConfig = {
      useSystemInstruction: this.useSystemInstruction,
      googleSearchToolAdjustment,
      ...apiConfig,
    };
    return getGeminiAPI(geminiConfig);
  }

  get api(): GoogleAIAPI {
    switch (this.apiName) {
      case "google":
        return this.buildGeminiAPI();
      default:
        return super.api;
    }
  }
}

/**
 * Input to chat model class.
 */
export interface ChatGoogleBaseInput<AuthOptions>
  extends BaseChatModelParams,
    GoogleConnectionParams<AuthOptions>,
    GoogleAIModelParams,
    GoogleAISafetyParams,
    GoogleAIAPIParams,
    Pick<GoogleAIBaseLanguageModelCallOptions, "streamUsage"> {}

/**
 * Integration with a Google chat model.
 */
export abstract class ChatGoogleBase<AuthOptions>
  extends BaseChatModel<GoogleAIBaseLanguageModelCallOptions, AIMessageChunk>
  implements ChatGoogleBaseInput<AuthOptions>
{
  // Used for tracing, replace with the same name as your class
  static lc_name() {
    return "ChatGoogle";
  }

  get lc_secrets(): { [key: string]: string } | undefined {
    return {
      authOptions: "GOOGLE_AUTH_OPTIONS",
    };
  }

  lc_serializable = true;

  // Set based on modelName
  model: string;

  modelName = "gemini-pro";

  temperature: number;

  maxOutputTokens: number;

  maxReasoningTokens: number;

  topP: number;

  topK: number;

  seed: number;

  presencePenalty: number;

  frequencyPenalty: number;

  stopSequences: string[] = [];

  logprobs: boolean;

  topLogprobs: number = 0;

  safetySettings: GoogleAISafetySetting[] = [];

  responseModalities?: GoogleAIModelModality[];

  // May intentionally be undefined, meaning to compute this.
  convertSystemMessageToHumanContent: boolean | undefined;

  safetyHandler: GoogleAISafetyHandler;

  speechConfig: GoogleSpeechConfig;

  streamUsage = true;

  streaming = false;

  protected connection: ChatConnection<AuthOptions>;

  protected streamedConnection: ChatConnection<AuthOptions>;

  constructor(fields?: ChatGoogleBaseInput<AuthOptions>) {
    super(ensureParams(fields));

    copyAndValidateModelParamsInto(fields, this);
    this.safetyHandler =
      fields?.safetyHandler ?? new DefaultGeminiSafetyHandler();
    this.streamUsage = fields?.streamUsage ?? this.streamUsage;
    const client = this.buildClient(fields);
    this.buildConnection(fields ?? {}, client);
  }

  getLsParams(options: this["ParsedCallOptions"]): LangSmithParams {
    const params = this.invocationParams(options);
    return {
      ls_provider: "google_vertexai",
      ls_model_name: this.model,
      ls_model_type: "chat",
      ls_temperature: params.temperature ?? undefined,
      ls_max_tokens: params.maxOutputTokens ?? undefined,
      ls_stop: options.stop,
    };
  }

  abstract buildAbstractedClient(
    fields?: GoogleAIBaseLLMInput<AuthOptions>
  ): GoogleAbstractedClient;

  buildApiKeyClient(apiKey: string): GoogleAbstractedClient {
    return new ApiKeyGoogleAuth(apiKey);
  }

  buildApiKey(fields?: GoogleAIBaseLLMInput<AuthOptions>): string | undefined {
    return fields?.apiKey ?? getEnvironmentVariable("GOOGLE_API_KEY");
  }

  buildClient(
    fields?: GoogleAIBaseLLMInput<AuthOptions>
  ): GoogleAbstractedClient {
    const apiKey = this.buildApiKey(fields);
    if (apiKey) {
      return this.buildApiKeyClient(apiKey);
    } else {
      return this.buildAbstractedClient(fields);
    }
  }

  buildConnection(
    fields: GoogleBaseLLMInput<AuthOptions>,
    client: GoogleAbstractedClient
  ) {
    this.connection = new ChatConnection(
      { ...fields, ...this },
      this.caller,
      client,
      false
    );

    this.streamedConnection = new ChatConnection(
      { ...fields, ...this },
      this.caller,
      client,
      true
    );
  }

  get platform(): GooglePlatformType {
    return this.connection.platform;
  }

  override bindTools(
    tools: GoogleAIToolType[],
    kwargs?: Partial<GoogleAIBaseLanguageModelCallOptions>
  ): Runnable<
    BaseLanguageModelInput,
    AIMessageChunk,
    GoogleAIBaseLanguageModelCallOptions
  > {
    return this.withConfig({ tools: convertToGeminiTools(tools), ...kwargs });
  }

  // Replace
  _llmType() {
    return "chat_integration";
  }

  /**
   * Get the parameters used to invoke the model
   */
  override invocationParams(options?: this["ParsedCallOptions"]) {
    return copyAIModelParams(this, options);
  }

  async _generate(
    messages: BaseMessage[],
    options: this["ParsedCallOptions"],
    runManager: CallbackManagerForLLMRun | undefined
  ): Promise<ChatResult> {
    const parameters = this.invocationParams(options);
    if (this.streaming) {
      const stream = this._streamResponseChunks(messages, options, runManager);
      let finalChunk: ChatGenerationChunk | null = null;
      for await (const chunk of stream) {
        finalChunk = !finalChunk ? chunk : concat(finalChunk, chunk);
      }
      if (!finalChunk) {
        throw new Error("No chunks were returned from the stream.");
      }
      return {
        generations: [finalChunk],
      };
    }

    const response = await this.connection.request(
      messages,
      parameters,
      options,
      runManager
    );
    const ret = this.connection.api.responseToChatResult(response);
    const chunk = ret?.generations?.[0];
    if (chunk) {
      await runManager?.handleLLMNewToken(chunk.text || "");
    }
    return ret;
  }

  async *_streamResponseChunks(
    _messages: BaseMessage[],
    options: this["ParsedCallOptions"],
    runManager?: CallbackManagerForLLMRun
  ): AsyncGenerator<ChatGenerationChunk> {
    // Make the call as a streaming request
    const parameters = this.invocationParams(options);
    const response = await this.streamedConnection.request(
      _messages,
      parameters,
      options,
      runManager
    );

    // Get the streaming parser of the response
    const stream = response.data as JsonStream;
    let usageMetadata: UsageMetadata | undefined;
    // Loop until the end of the stream
    // During the loop, yield each time we get a chunk from the streaming parser
    // that is either available or added to the queue
    while (!stream.streamDone) {
      const output = await stream.nextChunk();
      await runManager?.handleCustomEvent(
        `google-chunk-${this.constructor.name}`,
        {
          output,
        }
      );
      if (
        output &&
        output.usageMetadata &&
        this.streamUsage !== false &&
        options.streamUsage !== false
      ) {
        usageMetadata = {
          input_tokens: output.usageMetadata.promptTokenCount,
          output_tokens: output.usageMetadata.candidatesTokenCount,
          total_tokens: output.usageMetadata.totalTokenCount,
        };
      }
      const chunk =
        output !== null
          ? this.connection.api.responseToChatGeneration({ data: output })
          : new ChatGenerationChunk({
              text: "",
              generationInfo: { finishReason: "stop" },
              message: new AIMessageChunk({
                content: "",
                usage_metadata: usageMetadata,
              }),
            });
      if (chunk) {
        yield chunk;
        await runManager?.handleLLMNewToken(
          chunk.text ?? "",
          undefined,
          undefined,
          undefined,
          undefined,
          { chunk }
        );
      }
    }
  }

  /** @ignore */
  _combineLLMOutput() {
    return [];
  }

  withStructuredOutput<
    // eslint-disable-next-line @typescript-eslint/no-explicit-any
    RunOutput extends Record<string, any> = Record<string, any>
  >(
    outputSchema:
      | InteropZodType<RunOutput>
      // eslint-disable-next-line @typescript-eslint/no-explicit-any
      | Record<string, any>,
    config?: StructuredOutputMethodOptions<false>
  ): Runnable<BaseLanguageModelInput, RunOutput>;

  withStructuredOutput<
    // eslint-disable-next-line @typescript-eslint/no-explicit-any
    RunOutput extends Record<string, any> = Record<string, any>
  >(
    outputSchema:
      | InteropZodType<RunOutput>
      // eslint-disable-next-line @typescript-eslint/no-explicit-any
      | Record<string, any>,
    config?: StructuredOutputMethodOptions<true>
  ): Runnable<BaseLanguageModelInput, { raw: BaseMessage; parsed: RunOutput }>;

  withStructuredOutput<
    // eslint-disable-next-line @typescript-eslint/no-explicit-any
    RunOutput extends Record<string, any> = Record<string, any>
  >(
    outputSchema:
      | InteropZodType<RunOutput>
      // eslint-disable-next-line @typescript-eslint/no-explicit-any
      | Record<string, any>,
    config?: StructuredOutputMethodOptions<boolean>
  ):
    | Runnable<BaseLanguageModelInput, RunOutput>
    | Runnable<
        BaseLanguageModelInput,
        { raw: BaseMessage; parsed: RunOutput }
      > {
    // eslint-disable-next-line @typescript-eslint/no-explicit-any
    const schema: InteropZodType<RunOutput> | Record<string, any> =
      outputSchema;
    const name = config?.name;
    const method = config?.method;
    const includeRaw = config?.includeRaw;
    if (method === "jsonMode") {
      throw new Error(`Google only supports "functionCalling" as a method.`);
    }

    let functionName = name ?? "extract";
    let outputParser: BaseLLMOutputParser<RunOutput>;
    let tools: GeminiTool[];
    if (isInteropZodSchema(schema)) {
      const jsonSchema = schemaToGeminiParameters(schema);
      tools = [
        {
          functionDeclarations: [
            {
              name: functionName,
              description:
                jsonSchema.description ?? "A function available to call.",
              parameters: jsonSchema as GeminiFunctionSchema,
            },
          ],
        },
      ];
      outputParser = new JsonOutputKeyToolsParser({
        returnSingle: true,
        keyName: functionName,
        zodSchema: schema,
      });
    } else {
      let geminiFunctionDefinition: GeminiFunctionDeclaration;
      if (
        typeof schema.name === "string" &&
        typeof schema.parameters === "object" &&
        schema.parameters != null
      ) {
        geminiFunctionDefinition = schema as GeminiFunctionDeclaration;
        functionName = schema.name;
      } else {
        // We are providing the schema for *just* the parameters, probably
        const parameters: GeminiJsonSchema = removeAdditionalProperties(schema);
        geminiFunctionDefinition = {
          name: functionName,
          description: schema.description ?? "",
          parameters,
        };
      }
      tools = [
        {
          functionDeclarations: [geminiFunctionDefinition],
        },
      ];
      outputParser = new JsonOutputKeyToolsParser<RunOutput>({
        returnSingle: true,
        keyName: functionName,
      });
    }
    const llm = this.bindTools(tools).withConfig({ tool_choice: functionName });

    if (!includeRaw) {
      return llm.pipe(outputParser).withConfig({
        runName: "ChatGoogleStructuredOutput",
      }) as Runnable<BaseLanguageModelInput, RunOutput>;
    }

    const parserAssign = RunnablePassthrough.assign({
      // eslint-disable-next-line @typescript-eslint/no-explicit-any
      parsed: (input: any, config) => outputParser.invoke(input.raw, config),
    });
    const parserNone = RunnablePassthrough.assign({
      parsed: () => null,
    });
    const parsedWithFallback = parserAssign.withFallbacks({
      fallbacks: [parserNone],
    });
    return RunnableSequence.from<
      BaseLanguageModelInput,
      { raw: BaseMessage; parsed: RunOutput }
    >([
      {
        raw: llm,
      },
      parsedWithFallback,
    ]).withConfig({
      runName: "StructuredOutputRunnable",
    });
  }
}<|MERGE_RESOLUTION|>--- conflicted
+++ resolved
@@ -37,11 +37,8 @@
   GoogleAIAPI,
   GoogleAIAPIParams,
   GoogleSearchToolSetting,
-<<<<<<< HEAD
   GoogleSpeechConfig,
-=======
   GeminiJsonSchema,
->>>>>>> 394bdb28
 } from "./types.js";
 import {
   convertToGeminiTools,
