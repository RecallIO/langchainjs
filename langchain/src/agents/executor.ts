--- conflicted
+++ resolved
@@ -71,15 +71,11 @@
     return this.maxIterations === undefined || iterations < this.maxIterations;
   }
 
-<<<<<<< HEAD
+  /** @ignore */
   async _call(
     inputs: ChainValues,
     runManager?: CallbackManagerForChainRun
   ): Promise<ChainValues> {
-=======
-  /** @ignore */
-  async _call(inputs: ChainValues): Promise<ChainValues> {
->>>>>>> dfffba1b
     const toolsByName = Object.fromEntries(
       this.tools.map((t) => [t.name.toLowerCase(), t])
     );
